import asyncio
import json
import re
import shutil
from asyncio.exceptions import TimeoutError as asyncio_TimeoutError
from concurrent.futures._base import TimeoutError as concurrent_TimeoutError
from configparser import ConfigParser
from inspect import cleandoc
from io import BytesIO
from os import remove
from os.path import exists
from subprocess import call
from sys import exc_info
from time import monotonic
from traceback import format_exception
from typing import Optional, Union

import discord
import gtts as gTTS
from discord.ext import commands, tasks
from mutagen.mp3 import MP3

from patched_FFmpegPCM import FFmpegPCMAudio
from utils import basic
from utils.settings import blocked_users_class as blocked_users
from utils.settings import setlangs_class as setlangs
from utils.settings import settings_class as settings

#//////////////////////////////////////////////////////
config = ConfigParser()
config.read("config.ini")
t = config["Main"]["Token"]
config_channels = config["Channels"]

# Define random variables
BOT_PREFIX = "-"
NoneType = type(None)
settings_loaded = False
before = monotonic()
tts_langs = gTTS.lang.tts_langs(tld='co.uk')
to_enabled = {True: "Enabled", False: "Disabled"}

if exists("activity.txt"):
    with open("activity.txt") as f2, open("activitytype.txt") as f3, open("status.txt") as f4:
        activity = f2.read()
        activitytype = f3.read()
        status = f4.read()

    config["Activity"] = {"name": activity, "type": activitytype, "status": status}

    with open("config.ini", "w") as configfile: config.write(configfile)
    remove("activitytype.txt")
    remove("activity.txt")
    remove("status.txt")

async def require_chunk(ctx):
    if ctx.guild and not ctx.guild.chunked:
        try:    chunk_guilds.start()
        except RuntimeError: pass

        if ctx.guild.id not in bot.chunk_queue:
            bot.chunk_queue.append(ctx.guild.id)

    return True

@tasks.loop(seconds=1)
async def chunk_guilds():
    chunk_queue = bot.chunk_queue

    for guild in chunk_queue:
        guild = bot.get_guild(guild)

        if not guild.chunked:
            await guild.chunk(cache=True)
            await last_cached_message.edit(content=f"Just chunked: {guild.name} | {guild.id}")

        bot.chunk_queue.remove(guild.id)

# Define bot and remove overwritten commands
<<<<<<< HEAD
bot = commands.AutoShardedBot(command_prefix=BOT_PREFIX, intents=intents, chunk_guilds_at_startup=False, case_insensitive=True)
=======
activity = discord.Activity(name=config["Activity"]["name"], type=getattr(discord.ActivityType, config["Activity"]["type"]))
intents = discord.Intents(voice_states=True, messages=True, guilds=True, members=True)

bot = commands.Bot(
    intents=intents,
    activity=activity,
    case_insensitive=True,
    command_prefix=BOT_PREFIX,
    chunk_guilds_at_startup=False,
)

bot.queue = dict()
bot.playing = dict()
bot.channels = dict()
>>>>>>> 0e070d66
bot.chunk_queue = list()
bot.trusted = basic.remove_chars(config["Main"]["trusted_ids"], "[", "]", "'").split(", ")

if exists("cogs/common_user.py"):
    bot.load_extension("cogs.common_owner")
    bot.load_extension("cogs.common_trusted")
    bot.load_extension("cogs.common_user")
elif exists("cogs/common.py"):
    bot.load_extension("cogs.common")
else:
    print("Error: Cannot find cogs to load? Did you do 'git clone --recurse-submodules'?")
    raise SystemExit

for overwriten_command in ("help", "end", "botstats"):
    bot.remove_command(overwriten_command)
#//////////////////////////////////////////////////////
class Main(commands.Cog):
    def __init__(self, bot):
        self.bot = bot

    def cog_unload(self):
        self.avoid_file_crashes.cancel()

    def is_trusted(ctx):
        if str(ctx.author.id) in bot.trusted: return True
        else: raise commands.errors.NotOwner

    @tasks.loop(seconds=60.0)
    async def avoid_file_crashes(self):
        try:
            settings.save()
            setlangs.save()
            blocked_users.save()
        except Exception as e:
            error = getattr(e, 'original', e)

            temp = f"```{''.join(format_exception(type(error), error, error.__traceback__))}```"
            if len(temp) >= 1900:
                with open("temp.txt", "w") as f:  f.write(temp)
                await self.bot.channels["errors"].send(file=discord.File("temp.txt"))
            else:
                await self.bot.channels["errors"].send(temp)

    @avoid_file_crashes.before_loop
    async def before_file_saving_loop(self):
        await self.bot.wait_until_ready()

#//////////////////////////////////////////////////////////////////////////////////////////////////////////////////////////////////////
    @commands.command()
    @commands.is_owner()
    async def end(self, ctx):
        self.avoid_file_crashes.cancel()
        settings.save()
        setlangs.save()
        blocked_users.save()

        await self.bot.close()

    @commands.command()
    @commands.is_owner()
    async def leave_unused_guilds(self, ctx, sure: bool = False):
        guilds_to_leave = []
        with open("settings.json") as f:
            temp_settings = f.read()

        for guild in self.bot.guilds:
            guild_id = str(guild.id)
            if guild_id not in temp_settings:
                guilds_to_leave.append(guild)

        if not sure:
            await ctx.send(f"Are you sure you want me to leave {len(guilds_to_leave)} guilds?")
        else:
            for guild in guilds_to_leave:
                try:    await guild.owner.send("Hey! TTS Bot has not been setup on your server so I have left! If you want to reinvite me, join https://discord.gg/zWPWwQC and look in #invites-and-rules.")
                except: pass
                await guild.leave()

            await self.bot.channels["logs"].send(f"Just left {len(guilds_to_leave)} guilds due to no setup, requested by {ctx.author.name}")

    @commands.command()
    @commands.is_owner()
    async def channellist(self, ctx):
        channellist = str()
        for guild1 in self.bot.guilds:
            try:  channellist = f"{channellist} \n{str(guild1.voice_client.channel)} in {guild1.name}"
            except: pass

        tempplaying = dict()
        for key in self.bot.playing:
            if self.bot.playing[key] != 0:
                tempplaying[key] = self.bot.playing[key]
        await ctx.send(f"TTS Bot Voice Channels:\n{channellist}\nAnd just incase {str(tempplaying)}")

    @commands.command()
    @commands.check(is_trusted)
    async def save_files(self, ctx):
        settings.save()
        setlangs.save()
        blocked_users.save()
        await ctx.send("Saved all files!")

    @commands.command()
    @commands.check(is_trusted)
    async def cleanup(self, ctx):
        guild_id_list = [str(guild.id) for guild in self.bot.guilds]

        user_id_list = list()
        [[user_id_list.append(str(member.id)) for member in guild.members] for guild in bot.guilds]

        settings.cleanup(guild_id_list)
        setlangs.cleanup(user_id_list)

        if exists("servers"):
            shutil.rmtree("servers", ignore_errors=True)

        await ctx.send("Done!")
#//////////////////////////////////////////////////////////////////////////////////////////////////////////////////////////////////////
    @commands.Cog.listener()
    async def on_ready(self):
        global last_cached_message
        self.bot.supportserver = self.bot.get_guild(int(config["Main"]["main_server"]))

        try:
            await last_cached_message.edit(f"~~{last_cached_message.content}~~")
            await starting_message.edit(content=f"~~{starting_message.content}~~")
            starting_message = await self.bot.channels["logs"].send(f"Restarting as {self.bot.user.name}!")
            print(f":wagu: Restarting as {self.bot.user.name}!")

        except NameError:
            print(f"Starting as {self.bot.user.name}")

            self.avoid_file_crashes.start()
            for channel_name in config_channels:
                channel_id = int(config_channels[channel_name])
                channel_object = self.bot.supportserver.get_channel(channel_id)
                self.bot.channels[channel_name] = channel_object

            starting_message = await self.bot.channels["logs"].send(f"Starting as {self.bot.user.name}!")

        for guild in self.bot.guilds:
            self.bot.playing[guild.id] = 0
            self.bot.queue[guild.id] = dict()

        await starting_message.edit(content=f"Started and ready! Took `{int(monotonic() - before)} seconds`")
        last_cached_message = await self.bot.channels["logs"].send("Waiting to chunk a guild!")

    @commands.Cog.listener()
    async def on_message(self, message):
        if message.channel.id == 749971061843558440 and message.embeds and str(message.author) == "GitHub#0000":
            print("Message is from a github webhook")
            if " new commit" in message.embeds[0].title:
                print("Message is a commit")
                update_for_main = message.embeds[0].title.startswith("[Discord-TTS-Bot:master]") and self.bot.user.id == 513423712582762502
                update_for_dev = message.embeds[0].title.startswith("[Discord-TTS-Bot:dev]") and self.bot.user.id == 698218518335848538
                cog_update = message.embeds[0].title.startswith("[Common-Cogs:master]")

                print (update_for_main, update_for_dev, cog_update, "\n===============================================")

                if update_for_main or update_for_dev:
                    await self.bot.channels['logs'].send(f"Detected new bot commit! Pulling changes")
                    call(['git', 'pull'])
                    print("===============================================")
                    await self.bot.channels['logs'].send("Restarting bot...")
                    await self.end(message)

                elif cog_update:
                    await self.bot.channels['logs'].send(f"Detected new cog commit! Pulling changes")
                    call(['git', 'submodule', 'update', '--recursive', '--remote'])
                    print("===============================================")
                    await self.bot.channels['logs'].send("Reloading cog...")

                    try:
                        self.bot.reload_extension("cogs.common_user")
                        self.bot.reload_extension("cogs.common_owner")
                        self.bot.reload_extension("cogs.common_trusted")
                    except Exception as e:
                        await self.bot.channels['logs'].send(f'**`ERROR:`** {type(e).__name__} - {e}')
                    else:
                        await self.bot.channels['logs'].send('**`SUCCESS`**')

        elif message.guild is not None:
            saythis = message.clean_content.lower()

            # Get settings
            autojoin = settings.get(message.guild, "auto_join")
            bot_ignore = settings.get(message.guild, "bot_ignore")

            starts_with_tts = saythis.startswith("-tts")

            # if author is a bot and bot ignore is on
            if bot_ignore and message.author.bot:
                return

            # if author is not a bot, and is not in a voice channel, and doesn't start with -tts
            if not message.author.bot and message.author.voice is None and starts_with_tts is False:
                return

            # if bot **not** in voice channel and autojoin **is off**, return
            if message.guild.voice_client is None and autojoin is False:
                return

            # Check if a setup channel
            if message.channel.id != settings.get(message.guild, "channel"):
                return

            # If message is **not** empty **or** there is an attachment
            if int(len(saythis)) != 0 or message.attachments:

                # Ignore messages starting with - that are probably commands (also advertised as a feature when it is wrong lol)
                if saythis.startswith(BOT_PREFIX) is False or starts_with_tts:

                    # This line :( | if autojoin is True **or** message starts with -tts **or** author in same voice channel as bot
                    if autojoin or starts_with_tts or message.author.bot or message.author.voice.channel == message.guild.voice_client.channel:

                        # Fixing playing value if not loaded
                        if basic.get_value(self.bot.playing, message.guild.id) is None:
                            self.bot.playing[message.guild.id] = 0

                        # Auto Join
                        if message.guild.voice_client is None and autojoin and self.bot.playing[message.guild.id] in (0, 1):
                            try:  channel = message.author.voice.channel
                            except AttributeError: return

                            self.bot.playing[message.guild.id] = 3
                            await channel.connect()
                            self.bot.playing[message.guild.id] = 0

                        # Sometimes bot.guilds is wrong, because intents
                        if message.guild.id not in self.bot.queue:
                            self.bot.queue[message.guild.id] = dict()

                        # Emoji filter
                        saythis = basic.emojitoword(saythis)

                        # Acronyms and removing -tts
                        saythis = f" {saythis} "
                        acronyms = {
                            "@": " at ",
                            "irl": "in real life",
                            "gtg": " got to go ",
                            "iirc": "if I recall correctly",
                            "™️": "tm",
                            "rn": "right now",
                            "wdym": "what do you mean",
                            "imo": "in my opinion",
                        }

                        if starts_with_tts: acronyms["-tts"] = ""
                        for toreplace, replacewith in acronyms.items():
                            saythis = saythis.replace(f" {toreplace} ", f" {replacewith} ")

                        saythis = saythis[1:-1]
                        if saythis == "?":  saythis = "what"

                        # Regex replacements
                        regex_replacements = {
                            r"\|\|.*?\|\|": ". spoiler avoided.",
                            r"```.*?```": ". code block.",
                            r"`.*?`": ". code snippet.",
                        }

                        for regex, replacewith in regex_replacements.items():
                            saythis = re.sub(regex, replacewith, saythis, flags=re.DOTALL)

                        # Url filter
                        changed = False
                        for word in saythis.split(" "):
                            if word.startswith("https://") or word.startswith("http://") or word.startswith("www."):
                                saythis = saythis.replace(word, "")
                                changed = True

                        if changed:
                            saythis += ". This message contained a link"

                        # Toggleable X said and attachment detection
                        xsaid = settings.get(message.guild, "xsaid")
                        if xsaid:
                            try:
                                last_message = await message.channel.history(limit=2).flatten()
                                last_message = last_message[1]
                                if message.author.id == last_message.author.id: xsaid = False
                            except discord.errors.Forbidden: pass

                        if xsaid:
                            said_name = settings.nickname.get(message.guild, message.author)
                            format = basic.exts_to_format(message.attachments)

                            if message.attachments:
                                if len(saythis) == 0:
                                    saythis = f"{said_name} sent {format}."
                                else:
                                    saythis = f"{said_name} sent {format} and said {saythis}"
                            else:
                                saythis = f"{said_name} said: {saythis}"

                        if basic.remove_chars(saythis, " ", "?", ".", ")", "'", '"') == "":
                            return

                        # Read language file
                        lang = setlangs.get(message.author)

                        temp_store_for_mp3 = BytesIO()
                        try:  gTTS.gTTS(text=saythis, lang=lang).write_to_fp(temp_store_for_mp3)
                        except AssertionError:  return
                        except (gTTS.tts.gTTSError, ValueError):
                            return await message.channel.send(f"Ah! gTTS couldn't process {message.jump_url} for some reason, please try again later.")

                        # Discard if over 30 seconds
                        temp_store_for_mp3.seek(0)
                        if not (int(MP3(temp_store_for_mp3).info.length) >= 30):
                            self.bot.queue[message.guild.id][message.id] = temp_store_for_mp3
                            del temp_store_for_mp3

                        # Queue, please don't touch this, it works somehow
                        while self.bot.playing[message.guild.id] != 0:
                            if self.bot.playing[message.guild.id] == 2: return
                            await asyncio.sleep(0.5)

                        self.bot.playing[message.guild.id] = 1

                        while self.bot.queue[message.guild.id] != dict():
                            # Sort Queue
                            self.bot.queue[message.guild.id] = basic.sort_dict(self.bot.queue[message.guild.id])

                            # Select first in queue
                            message_id_to_read = next(iter(self.bot.queue[message.guild.id]))
                            selected = self.bot.queue[message.guild.id][message_id_to_read]
                            selected.seek(0)

                            # Play selected audio
                            vc = message.guild.voice_client
                            if vc is not None:
                                try:    vc.play(FFmpegPCMAudio(selected.read(), pipe=True, options='-loglevel "quiet"'))
                                except discord.errors.ClientException:  pass # sliences desyncs between discord.py and discord, implement actual fix soon!

                                while vc.is_playing():  await asyncio.sleep(0.5)

                                # Delete said message from queue
                                if message_id_to_read in self.bot.queue[message.guild.id]:
                                    del self.bot.queue[message.guild.id][message_id_to_read]

                            else:
                                # If not in a voice channel anymore, clear the queue
                                self.bot.queue[message.guild.id] = dict()

                        # Queue should be empty now, let next on_message though
                        self.bot.playing[message.guild.id] = 0

        elif message.author.bot is False:
            pins = await message.author.pins()

            if [True for pinned_message in pins if pinned_message.embeds and pinned_message.embeds[0].title == f"Welcome to {self.bot.user.name} Support DMs!"]:
                if "https://discord.gg/" in message.content.lower():
                    await message.author.send(f"Join https://discord.gg/zWPWwQC and look in <#694127922801410119> to invite {self.bot.user.mention}!")

                elif not blocked_users.check(message.author):
                    files = [await attachment.to_file() for attachment in message.attachments]
                    webhook = await basic.ensure_webhook(self.bot.channels["dm_logs"], name="TTS-DM-LOGS")

                    await webhook.send(message.content, username=str(message.author), avatar_url=message.author.avatar_url, files=files)

            else:
                embed_message = cleandoc("""
                    **All messages after this will be sent to a private channel on the support server (-invite) where we can assist you.**
                    Please keep in mind that we aren't always online and get a lot of messages, so if you don't get a response within a day, repeat your message.
                    There are some basic rules if you want to get help though:
                    `1.` Ask your question, don't just ask for help
                    `2.` Don't spam, troll, or send random stuff (including server invites)
                    `3.` Many questions are answered in `-help`, try that first (also the prefix is `-`)
                """)

                embed = discord.Embed(title=f"Welcome to {self.bot.user.name} Support DMs!", description=embed_message)
                dm_message = await message.author.send("Please do not unpin this notice, if it is unpinned you will get the welcome message again!", embed=embed)

                await self.bot.channels["logs"].send(f"{str(message.author)} just got the 'Welcome to Support DMs' message")
                await dm_message.pin()

    @commands.Cog.listener()
    async def on_voice_state_update(self, member, before, after):
        guild = member.guild
        vc = guild.voice_client
        playing = basic.get_value(self.bot.playing, guild.id)

        if member.id == self.bot.user.id:   return # someone other than bot left vc
        elif not (before.channel and not after.channel):   return # user left voice channel
        elif not vc:   return # bot in a voice channel

        elif len([member for member in vc.channel.members if not member.bot]) != 0:    return # bot is only one left
        elif playing not in (0, 1):   return # bot not already joining/leaving a voice channel

        else:
            self.bot.playing[guild.id] = 2
            await vc.disconnect(force=True)
            self.bot.playing[guild.id] = 0

    @bot.event
    async def on_error(event, *args, **kwargs):
        errors = exc_info()

        if event == "on_message":
            if args[0].author.id == bot.user.id:    return

            message = await args[0].channel.fetch_message(args[0].id)
            if isinstance(errors[1], discord.errors.Forbidden):
                try:    return await message.author.send("Unknown Permission Error, please give TTS Bot the required permissions!")
                except discord.errors.Forbidden:    return

            part1 = f"""{message.author} caused an error with the message: {message.content}"""

        try:    error_message = f"{part1}\n```{''.join(format_exception(errors[0], errors[1], errors[2]))}```"
        except: error_message = f"```{''.join(format_exception(errors[0], errors[1], errors[2]))}```"

        await bot.channels["errors"].send(cleandoc(error_message))

    @commands.Cog.listener()
    async def on_command_error(self, ctx, error):
        if hasattr(ctx.command, 'on_error') or isinstance(error, commands.CommandNotFound) or isinstance(error, commands.NotOwner):
            return

        if ctx.guild is not None and not ctx.guild.chunked:
            message = "**Warning:** The server you are in hasn't been fully loaded yet, this could cause issues!"

            try:  await ctx.send(message)
            except:
                try:    await ctx.author.send(message)
                except: pass

        error = getattr(error, 'original', error)

        for typed_wrong in (commands.BadArgument, commands.MissingRequiredArgument, commands.UnexpectedQuoteError, commands.ExpectedClosingQuoteError):
            if isinstance(error, typed_wrong):
                return await ctx.send(f"Did you type the command right, {ctx.author.mention}? Try doing -help!")

        for Timeout_Error in (concurrent_TimeoutError, asyncio_TimeoutError):
            if isinstance(error, Timeout_Error):
                return await ctx.send("**Timeout Error!** Do I have perms to see the channel you are in? (if yes, join https://discord.gg/zWPWwQC and ping Gnome!#6669)")

        if isinstance(error, commands.NoPrivateMessage):
            return await ctx.author.send("**Error:** This command cannot be used in private messages!")

        elif isinstance(error, commands.MissingPermissions):
            return await ctx.send(f"**Error:** You are missing {error.missing_perms} to run this command!")
        elif isinstance(error, commands.BotMissingPermissions):
            if "send_messages" in str(error.missing_perms):
                return await ctx.author.send("**Error:** I could not complete this command as I don't have send messages permissions!")

            return await ctx.send(f'**Error:** I am missing the permissions: {basic.remove_chars(error.missing_perms, "[", "]")}')
        elif isinstance(error, discord.errors.Forbidden):
            await self.bot.channels["errors"].send(f"```discord.errors.Forbidden``` caused by {str(ctx.message.content)} sent by {str(ctx.author)}")
            return await ctx.author.send("Unknown Permission Error, please give TTS Bot the required permissions. If you want this bug fixed, please do `-suggest *what command you just run*`")

        first_part = f"{str(ctx.author)} caused an error with the message: {ctx.message.clean_content}"
        second_part = ''.join(format_exception(type(error), error, error.__traceback__))
        temp = f"{first_part}\n```{second_part}```"

        if len(temp) >= 1900:
            with open("temp.txt", "w") as f:    f.write(temp)
            await self.bot.channels["errors"].send(file=discord.File("temp.txt"))
        else:
            await self.bot.channels["errors"].send(temp)

    @commands.Cog.listener()
    async def on_guild_join(self, guild):
        self.bot.queue[guild.id] = dict()

        await self.bot.channels["servers"].send(f"Just joined {guild.name}! I am now in {str(len(self.bot.guilds))} different servers!".replace("@", "@ "))

        owner = await guild.fetch_member(guild.owner_id)
        try:    await owner.send(cleandoc(f"""
            Hello, I am {self.bot.user.name} and I have just joined your server {guild.name}
            If you want me to start working do `-setup <#text-channel>` and everything will work in there
            If you want to get support for {self.bot.user.name}, join the support server!
            https://discord.gg/zWPWwQC
            """))
        except discord.errors.HTTPException:    pass

        try:
            if owner.id in [member.id for member in self.bot.supportserver.members if not isinstance(member, NoneType)]:
                role = self.bot.supportserver.get_role(738009431052386304)
                await self.bot.supportserver.get_member(owner.id).add_roles(role)

                embed = discord.Embed(description=f"**Role Added:** {role.mention} to {owner.mention}\n**Reason:** Owner of {guild.name}")
                embed.set_author(name=f"{str(owner)} (ID {owner.id})", icon_url=owner.avatar_url)

                await self.bot.channels["logs"].send(embed=embed)
        except AttributeError:  pass

    @commands.Cog.listener()
    async def on_guild_remove(self, guild):
        settings.remove(guild)

        if guild.id in self.bot.queue:  self.bot.queue.pop(guild.id, None)
        if guild.id in self.bot.playing:  self.bot.playing.pop(guild.id, None)
        await self.bot.channels["servers"].send(f"Just left/got kicked from {str(guild.name)}. I am now in {str(len(self.bot.guilds))} servers".replace("@", "@ "))
#//////////////////////////////////////////////////////////////////////////////////////////////////////////////////////////////////////
    @commands.command()
    async def uptime(self, ctx):
        await ctx.send(f"{self.bot.user.mention} has been up for {int((monotonic() - before) // 60)} minutes")

    @commands.command()
    async def debug(self, ctx):
        with open("queue.txt", "w") as f:   f.write(str(self.bot.queue[ctx.guild.id]))
        await ctx.author.send(
            cleandoc(f"""
                **TTS Bot debug info!**
                Playing is currently set to {str(self.bot.playing[ctx.guild.id])}
                Guild is chunked: {str(ctx.guild.chunked)}
                Queue for {ctx.guild.name} | {ctx.guild.id} is attached:
            """),
            file=discord.File("queue.txt"))

    @commands.check(require_chunk)
    @commands.bot_has_permissions(read_messages=True, send_messages=True, embed_links=True)
    @commands.command(aliases=["commands"])
    async def help(self, ctx):
        message = """
          `-setup #textchannel`: Setup the bot to read messages from that channel

          `-join`: Joins the voice channel you're in
          `-leave`: Leaves voice channel

          `-settings`: Display the current settings
          `-settings help`: Displays list of available settings
          `-set property value`: Sets a setting
          """
        message1 = """
          `-help`: Shows this message
          `-botstats`: Shows various different stats
          `-donate`: Help improve TTS Bot's development and hosting through Patreon
          `-suggest *suggestion*`: Suggests a new feature! (could also DM TTS Bot)
          `-invite`: Sends the instructions to invite TTS Bot!"""

        embed=discord.Embed(title="TTS Bot Help!", url="https://discord.gg/zWPWwQC", description=cleandoc(message), color=0x3498db)
        embed.add_field(name="Universal Commands", value=cleandoc(message1), inline=False)
        embed.set_footer(text="Do you want to get support for TTS Bot or invite it to your own server? https://discord.gg/zWPWwQC")
        await ctx.send(embed=embed)

    @commands.check(require_chunk)
    @commands.bot_has_permissions(read_messages=True, send_messages=True, embed_links=True)
    @commands.command(aliases=["botstats", "stats"])
    async def info(self, ctx):
        channels = int()
        for guild in self.bot.guilds:
            try:
                if guild.voice_client:
                    channels += 1
            except:
                pass

        main_section = cleandoc(f"""
          Currently in:
            :small_blue_diamond: {str(channels)} voice channels
            :small_orange_diamond: {len(self.bot.guilds)} servers
          and can be used by {sum([guild.member_count for guild in self.bot.guilds]):,} people!
        """)

        footer = cleandoc("""
            Support Server: https://discord.gg/zWPWwQC
            Repository: https://github.com/Gnome-py/Discord-TTS-Bot
        """)

        embed=discord.Embed(title=f"{self.bot.user.name}: Now open source!", description=main_section, url="https://discord.gg/zWPWwQC", color=0x3498db)
        embed.set_footer(text=footer)
        embed.set_thumbnail(url=str(self.bot.user.avatar_url))

        await ctx.send(embed=embed)

    @commands.guild_only()
    @commands.check(require_chunk)
    @commands.bot_has_permissions(read_messages=True, send_messages=True)
    @commands.command()
    async def join(self, ctx):
        if basic.get_value(self.bot.playing, ctx.guild.id) == 3:
            return await ctx.send("Error: Already trying to join your voice channel!")

        if ctx.channel.id != settings.get(ctx.guild, "channel"):
            return await ctx.send("Error: Wrong channel, do -channel get the channel that has been setup.")

        if ctx.author.voice is None:
            return await ctx.send("Error: You need to be in a voice channel to make me join your voice channel!")

        channel = ctx.author.voice.channel
        permissions = channel.permissions_for(ctx.guild.me)

        if not permissions.view_channel:
            return await ctx.send("Error: Missing Permission to view your voice channel!")

        if not permissions.speak or not permissions.use_voice_activation:
            return await ctx.send("Error: I do not have permssion to speak!")

        if ctx.guild.voice_client is not None and ctx.guild.voice_client == channel:
            return await ctx.send("Error: I am already in your voice channel!")

        if ctx.guild.voice_client is not None and ctx.guild.voice_client != channel:
            return await ctx.send("Error: I am already in a voice channel!")

        self.bot.playing[ctx.guild.id] = 3
        await channel.connect()
        self.bot.playing[ctx.guild.id] = 0

        await ctx.send("Joined your voice channel!")

    @commands.guild_only()
    @commands.check(require_chunk)
    @commands.bot_has_permissions(send_messages=True)
    @commands.command()
    async def leave(self, ctx):
        if basic.get_value(self.bot.playing, ctx.guild.id) == 2:
            return await ctx.send("Error: Already trying to leave your voice channel!")

        if ctx.channel.id != settings.get(ctx.guild, "channel"):
            return await ctx.send("Error: Wrong channel, do -channel get the channel that has been setup.")

        if basic.get_value(self.bot.playing, ctx.guild.id) == 3:
            return await ctx.send("Error: Trying to join a voice channel!")

        elif ctx.author.voice is None:
            return await ctx.send("Error: You need to be in a voice channel to make me leave!")

        elif ctx.guild.voice_client is None:
            return await ctx.send("Error: How do I leave a voice channel if I am not in one?")

        elif ctx.author.voice.channel != ctx.guild.voice_client.channel:
            return await ctx.send("Error: You need to be in the same voice channel as me to make me leave!")

        self.bot.playing[ctx.guild.id] = 2
        await ctx.guild.voice_client.disconnect(force=True)
        self.bot.playing[ctx.guild.id] = 0

        await ctx.send("Left voice channel!")

    @commands.guild_only()
    @commands.check(require_chunk)
    @commands.bot_has_permissions(read_messages=True, send_messages=True)
    @commands.command()
    async def channel(self, ctx):
        channel = settings.get(ctx.guild, "channel")

        if channel == ctx.channel.id:
            await ctx.send("You are in the right channel already!")
        elif channel != 0:
            await ctx.send(f"The current setup channel is: <#{channel}>")
        else:
            await ctx.send("The channel hasn't been setup, do `-setup #textchannel`")

    @commands.check(require_chunk)
    @commands.bot_has_permissions(read_messages=True, send_messages=True)
    @commands.command()
    async def tts(self, ctx):
        if ctx.message != f"{BOT_PREFIX}tts":
            await ctx.send(f"You don't need to do `-tts`! {self.bot.user.mention} is made to TTS any message, and ignore messages starting with `-`!")

class Settings(commands.Cog):
    def __init__(self, bot):
        self.bot = bot

    @commands.guild_only()
    @commands.check(require_chunk)
    @commands.bot_has_permissions(read_messages=True, send_messages=True, embed_links=True)
    @commands.command()
    async def settings(self, ctx, help = None):
        if help == "help":
            message = cleandoc("""
              -set channel `#channel`: Sets the text channel to read from
              -set xsaid `true/false`: Enable/disable "person said" before every message
              -set autojoin `true/false`: Auto joins a voice channel when a text is sent
              -set ignorebots `true/false`: Do not read other bot messages
              -set nickname `@person` `new name`: Sets your (or someone else if admin) name for xsaid.

              -set voice `language-code`: Changes your voice to a `-voices` code, equivalent to `-voice`""")
            embed=discord.Embed(title="Settings > Help", url="https://discord.gg/zWPWwQC", color=0x3498db)
            embed.add_field(name="Available properties:", value=message, inline=False)

        else:
            channel = ctx.guild.get_channel(settings.get(ctx.guild, "channel"))
            say = settings.get(ctx.guild, "xsaid")
            join = settings.get(ctx.guild, "auto_join")
            bot_ignore = settings.get(ctx.guild, "bot_ignore")
            nickname = settings.nickname.get(ctx.guild, ctx.author)


            if channel is None: channel = "has not been setup yet"
            else: channel = channel.name

            lang = setlangs.get(ctx.author)

            if nickname == ctx.author.display_name: nickname = "has not been set yet"

            # Show settings embed
            message1 = cleandoc(f"""
              :small_orange_diamond: Channel: `#{channel}`
              :small_orange_diamond: XSaid: `{say}`
              :small_orange_diamond: Auto Join: `{join}`
              :small_orange_diamond: Ignore Bots: `{bot_ignore}`""")

            message2 = cleandoc(f"""
              :small_blue_diamond:Language: `{lang}`
              :small_blue_diamond:Nickname: `{nickname}`""")

            embed=discord.Embed(title="Current Settings", url="https://discord.gg/zWPWwQC", color=0x3498db)
            embed.add_field(name="**Server Wide**", value=message1, inline=False)
            embed.add_field(name="**User Specific**", value=message2, inline=False)

        embed.set_footer(text="Change these settings with -set property value!")
        await ctx.send(embed=embed)

    @commands.guild_only()
    @commands.check(require_chunk)
    @commands.bot_has_permissions(read_messages=True, send_messages=True)
    @commands.group()
    async def set(self, ctx):
        if ctx.invoked_subcommand is None:
            await ctx.send("Error: Invalid property, do `-settings help` to get a list!")

    @commands.has_permissions(administrator=True)
    @set.command()
    async def xsaid(self, ctx, value: bool):
        settings.set(ctx.guild, "xsaid", value)
        await ctx.send(f"xsaid is now: {to_enabled[value]}")

    @commands.has_permissions(administrator=True)
    @set.command(aliases=["auto_join"])
    async def autojoin(self, ctx, value: bool):
        settings.set(ctx.guild, "auto_join", value)
        await ctx.send(f"Auto Join is now: {to_enabled[value]}")

    @commands.has_permissions(administrator=True)
    @set.command(aliases=["bot_ignore", "ignore_bots", "ignorebots"])
    async def botignore(self, ctx, value: bool):
        settings.set(ctx.guild, "bot_ignore", value)
        await ctx.send(f"Ignoring Bots is now: {to_enabled[value]}")

    @set.command(aliases=["nick_name", "nickname", "name"])
    async def nick(self, ctx, user: Optional[discord.Member] = False, *, nickname):

        if user:
            if nickname:
                if not ctx.channel.permissions_for(ctx.author).administrator:
                    return await ctx.send("Error: You need admin to set other people's nicknames!")
            else:
                nickname = ctx.author.display_name
        else:
            user = ctx.author

        if not nickname:
            raise commands.UserInputError(ctx.message)

        if "<" in nickname and ">" in nickname:
            await ctx.send("Hey! You can't have mentions/emotes in your nickname!")
        elif not re.match(r'^(\w|\s)+$', nickname):
            await ctx.send("Hey! Please keep your nickname to only letters, numbers, and spaces!")
        else:
            settings.nickname.set(ctx.guild, user, nickname)
            await ctx.send(embed=discord.Embed(title="Nickname Change", description=f"Changed {user.name}'s nickname to {nickname}"))

    @commands.has_permissions(administrator=True)
    @set.command()
    async def channel(self, ctx, channel: discord.TextChannel):
        await self.setup(ctx, channel)

    @set.command(aliases=("voice", "lang"))
    async def language(self, ctx, voicecode):
        await self.voice(ctx, voicecode)

    @commands.guild_only()
    @commands.check(require_chunk)
    @commands.has_permissions(administrator=True)
    @commands.bot_has_permissions(read_messages=True, send_messages=True)
    @commands.command()
    async def setup(self, ctx, channel: discord.TextChannel):
        settings.set(ctx.guild, "channel", channel.id)
        await ctx.send(f"Setup complete, {channel.mention} will now accept -join and -leave!")

    @commands.check(require_chunk)
    @commands.bot_has_permissions(read_messages=True, send_messages=True)
    @commands.command()
    async def voice(self, ctx, lang: str):
        if lang in tts_langs:
            setlangs.set(ctx.author, lang)
            await ctx.send(f"Changed your voice to: {tts_langs[setlangs.get(ctx.author)]}")
        else:
            await ctx.send("Invalid voice, do -voices")

    @commands.check(require_chunk)
    @commands.bot_has_permissions(read_messages=True, send_messages=True)
    @commands.command(aliases=["languages", "list_languages", "getlangs", "list_voices"])
    async def voices(self, ctx, lang: str = None):
        if lang in tts_langs:
            try:  return await self.voice(ctx, lang)
            except: return

        lang = setlangs.get(ctx.author)
        langs_string = basic.remove_chars(list(tts_langs.keys()), "[", "]")

        await ctx.send(f"My currently supported language codes are: \n{langs_string}\nAnd you are using: {tts_langs[lang]} | {lang}")
#//////////////////////////////////////////////////////

bot.add_cog(Main(bot))
bot.add_cog(Settings(bot))
try:    bot.run(t)
except RuntimeError: pass<|MERGE_RESOLUTION|>--- conflicted
+++ resolved
@@ -77,13 +77,10 @@
         bot.chunk_queue.remove(guild.id)
 
 # Define bot and remove overwritten commands
-<<<<<<< HEAD
-bot = commands.AutoShardedBot(command_prefix=BOT_PREFIX, intents=intents, chunk_guilds_at_startup=False, case_insensitive=True)
-=======
 activity = discord.Activity(name=config["Activity"]["name"], type=getattr(discord.ActivityType, config["Activity"]["type"]))
 intents = discord.Intents(voice_states=True, messages=True, guilds=True, members=True)
 
-bot = commands.Bot(
+bot = commands.AutoShardedBot(
     intents=intents,
     activity=activity,
     case_insensitive=True,
@@ -94,7 +91,6 @@
 bot.queue = dict()
 bot.playing = dict()
 bot.channels = dict()
->>>>>>> 0e070d66
 bot.chunk_queue = list()
 bot.trusted = basic.remove_chars(config["Main"]["trusted_ids"], "[", "]", "'").split(", ")
 
