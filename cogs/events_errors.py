--- conflicted
+++ resolved
@@ -73,25 +73,15 @@
             guild: discord.Guild = args[0]
             info = f"Guild = {guild} | {guild.id}"
 
-<<<<<<< HEAD
-        cluster_info = ""
-        if self.bot.cluster_id:
-            cluster_info = f"\nCluster Info: `Cluster ID {self.bot.cluster_id} | Shards {self.bot.shard_ids}`"
-=======
         cluster_info = None
         if self.bot.cluster_id is not None:
             cluster_info = f"Cluster ID {self.bot.cluster_id} | Shards {self.bot.shard_ids}"
->>>>>>> 73c6e456
 
         try:
             error_message = cleandoc(f"""
                 Event: `{event}`
-<<<<<<< HEAD
-                Info: `{info}`{cluster_info}
-=======
                 Info: `{info}`
                 Cluster Info: `{cluster_info}`
->>>>>>> 73c6e456
                 ```{''.join(format_exception(etype, value, tb))}```
             """)
         except:
